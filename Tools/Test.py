--- conflicted
+++ resolved
@@ -16,13 +16,11 @@
 print("7 -> Developer testing script 2, miqulitz-120b, one model, llama3:70b editor")
 print("8 -> Developer testing script 3, miqu-70b-1.5, one model, llama3:70b editor")
 print("9 -> Developer testing script 4, gemma2:27b, one model, gemma2:27b editor")
-<<<<<<< HEAD
-print("-------------------------------------------")
-=======
 print("10 -> Developer testing script 4, qwen2:72b, one model, qwen2:72b editor")
+print("-------------------------------------------")
+
 
 # Get Choice
->>>>>>> a0a76602
 print("")
 choice = input("> ")
 
