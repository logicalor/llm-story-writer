#!/bin/python3

import argparse
import time
import json
import datetime
import os

import Writer.Interface.Wrapper
import Writer.Config
import Writer.PrintUtils


def GetNumChapters(_Client, _Logger, _Story):
    
    _Logger.Log("Detecting Num Chapters In Story", 4)
    Messages = [Interface.BuildSystemQuery("You are a helpful AI language model.")]
    Messages.append(Interface.BuildUserQuery(f"""
    I need to identify the number of chapters in the given story:
                                            
    <STORY>
    {Story}
    </STORY>

    Please respond with JSON as follows:
    {{
        "NumChapters": <NumChapters>
    }}

    Only respond with just JSON - your output will be parsed by a computer.
    
    """))
    Messages = Interface.SafeGenerateText(Logger, Messages, Args.Model)
    JSON = Interface.GetLastMessageText(Messages)

    _Logger.Log("Finished Detecting Num Chapters In Story", 4)

    return json.loads(JSON)["NumChapters"]

def GetChapter(_Client, _Logger, _Story, _Chapter):
    
    _Logger.Log(f"Extracting Chapter {_Chapter} From Story", 4)
    Messages = [Interface.BuildSystemQuery("You are a helpful AI language model.")]
    Messages.append(Interface.BuildUserQuery(f"""
    Please extract chapter {_Chapter} from the following story:
                                            
    <STORY>
    {_Story}
    </STORY>

    Copy the full chapter text for chapter {_Chapter}. Don't summarize or change any details, just copy the whole thing exactly as it's written.

    This should be several thousand words at least.
    
    """))
    Messages = Interface.SafeGenerateText(Logger, Messages, Args.Model)
    _Logger.Log(f"Finished Extracting Chapter {_Chapter} From Story", 4)

    return Interface.GetLastMessageText(Messages)


def EvaluateOutline(_Client, _Logger, _Outline1, _Outline2):
    
    _Logger.Log(f"Evaluating Outlines From Story", 4)
    Messages = [_Client.BuildSystemQuery("You are a helpful AI language model.")]
    Messages.append(_Client.BuildUserQuery(f"""
Please evaluate which outlines are better from the following two outlines:

Here's the first outline:
<Outline1>
{_Outline1}
</Outline1>

And here is the second outline:
<Outline2>
{_Outline2}
</Outline2>

Use the following criteria to evaluate (NOTE: You'll be picking outline 1 or outline 2 later on for these criteria):
- Plot: Does the story have a coherent plot? Is It creative?
- Chapters: Do the chapters flow into each-other (be very careful when checking this)? Do they feel connected? Do they feel homogenized or are they unique and fresh?
- Style: Does the writing style help move the plot or is it distracting from the rest of the story? Is it excessively flowery?
- Dialogue: Is the dialog specific to each character? Does it feel in-character? Is there enough or too little?
- Tropes: Do the tropes make sense for the genre? Are they interesting and well integrated?
- Genre: Is the genre clear?
- Narrative Structure: Is it clear what the structure is? Does it fit with the genre/tropes/content?

Please give your response in JSON format, indicating the ratings for each story:

{{
    "Plot": <1 or 2>,
    "Chapters: <1 or 2>,
    "Style": <1 or 2>,
    "Dialogue": <1 or 2>,
    "Tropes": <1 or 2>,
    "Genre": <1 or 2>,
    "Narrative": <1 or 2>,
    "OverallWinner": <1 or 2>
}}
    
Do not respond with anything except JSON.
    """))
    Messages = _Client.SafeGenerateText(Logger, Messages, Args.Model)
    JSON = json.loads(_Client.GetLastMessageText(Messages))
    Report = ""
    Report += f"Winner of Plot: {JSON['Plot']}\n"
    Report += f"Winner of Chapters: {JSON['Chapters']}\n"
    Report += f"Winner of Style: {JSON['Style']}\n"
    Report += f"Winner of Dialogue: {JSON['Dialogue']}\n"
    Report += f"Winner of Tropes: {JSON['Tropes']}\n"
    Report += f"Winner of Genre: {JSON['Genre']}\n"
    Report += f"Winner of Narrative: {JSON['Narrative']}\n"
    Report += f"Overall Winner: {JSON['OverallWinner']}\n"
    
    _Logger.Log(f"Finished Evaluating Outlines From Story", 4)

    return Report




# Setup Argparser
Parser = argparse.ArgumentParser()
Parser.add_argument("-Story1", help="Path to JSON file for story 1")
Parser.add_argument("-Story2", help="Path to JSON file for story 2")
Parser.add_argument("-Output", default="", type=str, help="Optional file output path, if none is specified, we will only print the rating to terminal",)
Parser.add_argument("-Host", default="localhost:11434", type=str, help="HTTP URL to OLLAMA instance",)
Parser.add_argument("-Model", default="llama3:70b", type=str, help="Model to use for writing the base outline content",)

Args = Parser.parse_args()

<<<<<<< HEAD
Writer.Config.OLLAMA_HOST = Args.Host
Writer.Config.DEBUG = True
=======
# Writer.Config.DEBUG = True
>>>>>>> 8509d836


# Measure Generation Time
StartTime_s = time.time()

# Setup Logger
Logger = Writer.PrintUtils.Logger("EvalLogs")

# Setup Logger
Interface = Writer.Interface.Wrapper.Interface([Args.Model])

# Load the initial story
Story1:dict = {}
Story2:dict = {}
with open(Args.Story1, "r") as f:
    Story1 = json.loads(f.read())
with open(Args.Story2, "r") as f:
    Story2 = json.loads(f.read())


# ChapterCount = GetNumChapters(Interface, Logger, Story)

# Chapters:list = []
# for i in range(1, ChapterCount + 1):
#     Chapters.append(GetChapter(Interface, Logger, Story, i))

# Begin Report
Report:str = "# Story Evaluation Report\n\n"
Report += f"Story 1: {Args.Story1}\n"
Report += f"Story 2: {Args.Story2}\n\n\n"

## Evaluate Outlines
Report += f"## Outline"
Report += EvaluateOutline(Interface, Logger, Story1["Outline"], Story2["Outline"])

Messages = [Interface.BuildSystemQuery("You are a helpful AI language model.")]
Messages.append(Interface.BuildUserQuery(f"""
Please rate the below story:
                                          
<STORY>
{Story}
</STORY>

Please respond in the following categories:
- Plot: Does the story have a coherent plot? Is It creative?
- Chapters: Do the chapters flow into each-other (be very careful when checking this)? Do they feel connected? Do they feel homogenized or are they unique and fresh?
- Style: Does the writing style help move the plot or is it distracting from the rest of the story? Is it excessively flowery?
- Dialogue: Is the dialog specific to each character? Does it feel in-character? Is there enough or too little?
- Tropes: Do the tropes make sense for the genre? Are they interesting and well integrated?
- Genre: Is the genre clear?

"""))
Messages = Interface.SafeGenerateText(Logger, Messages, Args.Model)


# Calculate Eval Time
EndTime_s = time.time()
TotalEvalTime_s = round(EndTime_s - StartTime_s)



# Build Report
Report:str = ""

# Optionally write Report To Disk
if (Args.Output != ""):
    with open(Args.Output, "w") as f:
        f.write(Report)




<|MERGE_RESOLUTION|>--- conflicted
+++ resolved
@@ -129,12 +129,8 @@
 
 Args = Parser.parse_args()
 
-<<<<<<< HEAD
 Writer.Config.OLLAMA_HOST = Args.Host
-Writer.Config.DEBUG = True
-=======
 # Writer.Config.DEBUG = True
->>>>>>> 8509d836
 
 
 # Measure Generation Time
